--- conflicted
+++ resolved
@@ -11,6 +11,7 @@
 use pc::combinator::{any, between, choice, many, many1, optional, parser, satisfy, sep_by,
                      Expected, FnParser, Skip, ParserExt};
 use pc::char::{char, digit, spaces, Spaces, string};
+use pc::from_iter;
 
 #[derive(PartialEq, Debug)]
 enum Value {
@@ -38,7 +39,8 @@
     parser(f).expected(err)
 }
 
-impl<I> Json<I> where I: Stream<Item = char>
+impl<I> Json<I>
+    where I: Stream<Item = char>
 {
     fn integer() -> JsonParser<i64, I> {
         fn_parser(Json::<I>::integer_, "integer")
@@ -57,8 +59,8 @@
     }
     fn number_(input: I) -> ParseResult<f64, I> {
         let i = char('0')
-                    .map(|_| 0.0)
-                    .or(Json::<I>::integer().map(|x| x as f64));
+            .map(|_| 0.0)
+            .or(Json::<I>::integer().map(|x| x as f64));
         let fractional = many(digit()).map(|digits: String| {
             let mut magnitude = 1.0;
             digits.chars().fold(0.0, |acc, d| {
@@ -71,7 +73,7 @@
         });
 
         let exp = satisfy(|c| c == 'e' || c == 'E')
-                      .with(optional(char('-')).and(Json::<I>::integer()));
+            .with(optional(char('-')).and(Json::<I>::integer()));
         lex(optional(char('-'))
                 .and(i)
                 .map(|(sign, n)| {
@@ -112,19 +114,19 @@
     fn char_(input: I) -> ParseResult<char, I> {
         let (c, input) = try!(any().parse_lazy(input));
         let mut back_slash_char = satisfy(|c| "\"\\/bfnrt".chars().find(|x| *x == c).is_some())
-                                      .map(|c| {
-                                          match c {
-                                              '"' => '"',
-                                              '\\' => '\\',
-                                              '/' => '/',
-                                              'b' => '\u{0008}',
-                                              'f' => '\u{000c}',
-                                              'n' => '\n',
-                                              'r' => '\r',
-                                              't' => '\t',
-                                              c => c,//Should never happen
-                                          }
-                                      });
+            .map(|c| {
+                match c {
+                    '"' => '"',
+                    '\\' => '\\',
+                    '/' => '/',
+                    'b' => '\u{0008}',
+                    'f' => '\u{000c}',
+                    'n' => '\n',
+                    'r' => '\r',
+                    't' => '\t',
+                    c => c,//Should never happen
+                }
+            });
         match c {
             '\\' => input.combine(|input| back_slash_char.parse_state(input)),
             '"' => {
@@ -163,16 +165,22 @@
         let mut array = between(lex(char('[')),
                                 lex(char(']')),
                                 sep_by(Json::<I>::value(), lex(char(','))))
-                            .map(Value::Array);
-
-        choice::<[&mut Parser<Input = I, Output = Value>; 7],
-                 _>([&mut Json::<I>::string().map(Value::String),
-                     &mut Json::<I>::object(),
-                     &mut array,
-                     &mut Json::<I>::number().map(Value::Number),
-                     &mut lex(string("false").map(|_| Value::Bool(false))),
-                     &mut lex(string("true").map(|_| Value::Bool(true))),
-                     &mut lex(string("null").map(|_| Value::Null))])
+            .map(Value::Array);
+
+        choice::<[&mut Parser<Input = I, Output = Value>; 7], _>([&mut Json::<I>::string()
+                                                                      .map(Value::String),
+                                                                  &mut Json::<I>::object(),
+                                                                  &mut array,
+                                                                  &mut Json::<I>::number()
+                                                                      .map(Value::Number),
+                                                                  &mut lex(string("false")
+                                                                      .map(|_| {
+                                                                          Value::Bool(false)
+                                                                      })),
+                                                                  &mut lex(string("true")
+                                                                      .map(|_| Value::Bool(true))),
+                                                                  &mut lex(string("null")
+                                                                      .map(|_| Value::Null))])
             .parse_lazy(input)
     }
 }
@@ -202,9 +210,9 @@
                                ("true", Bool(true)),
                                ("false", Bool(false)),
                                ("null", Null)]
-                              .into_iter()
-                              .map(|(k, v)| (k.to_string(), v))
-                              .collect());
+        .into_iter()
+        .map(|(k, v)| (k.to_string(), v))
+        .collect());
     match result {
         Ok(result) => assert_eq!(result, (expected, "")),
         Err(e) => {
@@ -221,12 +229,7 @@
         .and_then(|mut file| file.read_to_string(&mut data))
         .unwrap();
     let mut parser = Json::value();
-<<<<<<< HEAD
-    let text = from_iter(data.chars());
-    match parser.parse(State::new(text.clone())) {
-=======
-    match parser.parse(&data[..]) {
->>>>>>> abb1de7f
+    match parser.parse(State::new(&data[..])) {
         Ok((Value::Array(_), _)) => (),
         Ok(_) => assert!(false),
         Err(err) => {
@@ -235,11 +238,7 @@
         }
     }
     bencher.iter(|| {
-<<<<<<< HEAD
-        let result = parser.parse(State::new(text.clone()));
-=======
-        let result = parser.parse(&data[..]);
->>>>>>> abb1de7f
+        let result = parser.parse(State::new(&data[..]));
         ::test::black_box(result)
     });
 }
