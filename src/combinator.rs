use std::iter::FromIterator;
use std::string::CowString;
use std::borrow::IntoCow;
use primitives::{Parser, ParseResult, ParseError, Stream, State, Error, Consumed};

macro_rules! impl_parser {
    ($name: ident ($first: ident, $($ty_var: ident),*), $inner_type: ty) => {
    #[derive(Clone)]
    pub struct $name<$first $(,$ty_var)*>($inner_type)
        where $first: Parser $(,$ty_var : Parser<Input=<$first as Parser>::Input>)*;
    impl <$first, $($ty_var),*> Parser for $name<$first $(,$ty_var)*>
        where $first: Parser $(, $ty_var : Parser<Input=<$first as Parser>::Input>)* {
        type Input = <$first as Parser>::Input;
        type Output = <$inner_type as Parser>::Output;
        fn parse_state(&mut self, input: State<<Self as Parser>::Input>) -> ParseResult<<Self as Parser>::Output, <Self as Parser>::Input> {
            self.0.parse_state(input)
        }
    }
}
}

#[derive(Clone)]
<<<<<<< HEAD
pub struct ChoiceSlice<'a, P>(&'a [P])
    where P: Parser + 'a;

impl <'a, I, O, P> Parser for ChoiceSlice<'a, P>
    where I: Stream
        , P: Parser<Input=I, Output=O> + Clone + 'a {
    type Input = I;
    type Output = O;
    fn parse_state(&mut self, input: State<I>) -> ParseResult<O, I> {
        // Separate the kind of errors
        let mut res_err: Result<ParseError, ParseError> = {
            // Default error
            let pos = input.position.clone();
            let err_msg =  Error::Message("parser choice is empty".to_string());
            Ok(ParseError::new(pos, err_msg))
        };
        let mut no_err_yet = true;
        for p in self.0.iter() {
            match p.clone().parse_state(input.clone()) {
                Err(Consumed::Consumed(err)) => {
                    res_err = Err(err);
                },
                Err(Consumed::Empty(err)) => {
                    if no_err_yet {
                        // Replace default error
                        res_err = Ok(err);
                    } else {
                        res_err = res_err.map(|prev_err| prev_err.merge(err));
                    }
                },
                ok@Ok(_) => return ok,
            }
            no_err_yet = false; 
        }
        Err(match res_err {
            Err(err) => Consumed::Consumed(err),
            Ok(err) => Consumed::Empty(err)
        })
    }
}

pub fn choice_slice<'a, P>(ps: &'a [P]) -> ChoiceSlice<'a, P>
    where P: Parser + 'a {
    ChoiceSlice(ps)
}

#[derive(Clone)]
pub struct ChoiceVec<P>(Vec<P>)
    where P: Parser;

impl <I, O, P> Parser for ChoiceVec<P>
    where I: Stream
        , P: Parser<Input=I, Output=O> + Clone {
    type Input = I;
    type Output = O;
    fn parse_state(&mut self, input: State<I>) -> ParseResult<O, I> {
        choice_slice(&*self.0).parse_state(input)
    }
}

pub fn choice_vec<P>(ps: Vec<P>) -> ChoiceVec<P>
    where P: Parser {
    ChoiceVec(ps)
}

#[derive(Clone)]
pub struct Many<F, P>(P)
    where P: Parser;
impl <F, P> Parser for Many<F, P>
    where P: Parser, F: FromIterator<<P as Parser>::Output> {
    type Input = <P as Parser>::Input;
    type Output = F;
    fn parse_state(&mut self, input: State<<P as Parser>::Input>) -> ParseResult<F, <P as Parser>::Input> {
        let mut iter = Iter::new(&mut self.0, input);
        let result = iter.by_ref().collect();
        iter.into_result(result)
    }
}

///Parses `p` zero or more times returning a collection with the values from `p`.
///If the returned collection cannot be inferred type annotations must be supplied, either by
///annotating the resulting type binding `let collection: Vec<_> = ...` or by specializing when
///calling many, `many::<Vec<_>, _>(...)`
///
/// ```
/// # extern crate "parser-combinators" as pc;
/// # use pc::*;
/// # fn main() {
/// let result = many(digit())
///     .parse("123A")
///     .map(|x| x.0);
/// assert_eq!(result, Ok(vec!['1', '2', '3']));
/// # }
/// ```
pub fn many<F, P>(p: P) -> Many<F, P>
    where P: Parser, F: FromIterator<<P as Parser>::Output> {
    Many(p)
}

#[derive(Clone)]
pub struct Unexpected<I>(String);
=======
pub struct Unexpected<I>(CowString<'static>);
>>>>>>> 410ac253
impl <I> Parser for Unexpected<I>
    where I : Stream {
    type Input = I;
    type Output = ();
    fn parse_state(&mut self, input: State<I>) -> ParseResult<(), I> {
        Err(Consumed::Empty(ParseError::new(input.position, Error::Message(self.0.clone()))))
    }
}
///Always fails with `message` as the error.
///Never consumes any input.
///
/// ```
/// # extern crate "parser-combinators" as pc;
/// # use pc::*;
/// # use pc::primitives::Error;
/// # use std::borrow::IntoCow;
/// # fn main() {
/// let result = unexpected("token")
///     .parse("a");
/// assert!(result.is_err());
/// assert_eq!(result.err().unwrap().errors[0], Error::Message("token".into_cow()));
/// # }
/// ```
pub fn unexpected<I, S>(message: S) -> Unexpected<I>
    where I: Stream
        , S: IntoCow<'static, String, str> {
    Unexpected(message.into_cow())
}

#[derive(Clone)]
pub struct Value<I, T>(T);
impl <I, T> Parser for Value<I, T>
    where I: Stream
        , T: Clone {
    type Input = I;
    type Output = T;
    fn parse_state(&mut self, input: State<I>) -> ParseResult<T, I> {
        Ok((self.0.clone(), Consumed::Empty(input)))
    }
}
///Always returns the value `v` without consuming any input.
///
/// ```
/// # extern crate "parser-combinators" as pc;
/// # use pc::*;
/// # fn main() {
/// let result = value(42)
///     .parse("hello world")
///     .map(|x| x.0);
/// assert_eq!(result, Ok(42));
/// # }
/// ```
pub fn value<I, T>(v: T) -> Value<I, T>
    where I: Stream
        , T: Clone {
    Value(v)
}

impl_parser! { NotFollowedBy(P,), Or<Then<Try<P>, fn(<P as Parser>::Output) -> Unexpected<<P as Parser>::Input>>, Value<<P as Parser>::Input, ()>> }
///Succeeds only if `parser` fails.
///Never consumes any input.
///
/// ```
/// # extern crate "parser-combinators" as pc;
/// # use pc::*;
/// # fn main() {
/// let result = string("let")
///     .skip(not_followed_by(satisfy(|c| c.is_alphanumeric())))
///     .parse("letx")
///     .map(|x| x.0);
/// assert!(result.is_err());
/// # }
/// ```
pub fn not_followed_by<P>(parser: P) -> NotFollowedBy<P>
    where P: Parser
        , <P as Parser>::Output: ::std::fmt::Display {
    fn f<T: ::std::fmt::Display, I: Stream>(t: T) -> Unexpected<I> {
        unexpected(format!("{}", t))
    }
    NotFollowedBy(try(parser).then(f as fn (_) -> _)
                 .or(value(())))
}

struct Iter<P: Parser> {
    parser: P,
    input: Consumed<State<P::Input>>,
    error: Option<Consumed<ParseError>>
}

impl <P: Parser> Iter<P> {
    fn new(parser: P, input: State<P::Input>) -> Iter<P> {
        Iter { parser: parser, input: Consumed::Empty(input), error: None }
    }
    fn into_result<O>(self, result: O) -> ParseResult<O, P::Input> {
        match self.error {
            Some(err@Consumed::Consumed(_)) => Err(err),
            _ => Ok((result, self.input))
        }
    }
}

impl <P: Parser> Iterator for Iter<P> {
    type Item = P::Output;
    fn next(&mut self) -> Option<P::Output> {
        if self.error.is_some() {
            return None;
        }
        let was_empty = self.input.is_empty();
        match self.parser.parse_state(self.input.clone().into_inner()) {
            Ok((value, rest)) => {
                self.input = if was_empty { rest } else { rest.as_consumed() };
                Some(value)
            }
            Err(err) => {
                self.error = Some(err);
                None
            }
        }
    }
}

#[derive(Clone)]
pub struct Many<F, P>(P)
    where P: Parser;
impl <F, P> Parser for Many<F, P>
    where P: Parser, F: FromIterator<<P as Parser>::Output> {
    type Input = <P as Parser>::Input;
    type Output = F;
    fn parse_state(&mut self, input: State<<P as Parser>::Input>) -> ParseResult<F, <P as Parser>::Input> {
        let mut iter = Iter::new(&mut self.0, input);
        let result = iter.by_ref().collect();
        iter.into_result(result)
    }
}

///Parses `p` zero or more times returning a collection with the values from `p`.
///If the returned collection cannot be inferred type annotations must be supplied, either by
///annotating the resulting type binding `let collection: Vec<_> = ...` or by specializing when
///calling many, `many::<Vec<_>, _>(...)`
///
/// ```
/// # extern crate "parser-combinators" as pc;
/// # use pc::*;
/// # fn main() {
/// let result = many(digit())
///     .parse("123A")
///     .map(|x| x.0);
/// assert_eq!(result, Ok(vec!['1', '2', '3']));
/// # }
/// ```
pub fn many<F, P>(p: P) -> Many<F, P>
    where P: Parser, F: FromIterator<<P as Parser>::Output> {
    Many(p)
}


#[derive(Clone)]
pub struct Many1<F, P>(P);
impl <F, P> Parser for Many1<F, P>
    where F: FromIterator<<P as Parser>::Output>
        , P: Parser {
    type Input = <P as Parser>::Input;
    type Output = F;
    fn parse_state(&mut self, input: State<<P as Parser>::Input>) -> ParseResult<F, <P as Parser>::Input> {
        let (first, input) = try!(self.0.parse_state(input));
		input.combine(move |input| {
	        let mut iter = Iter::new(&mut self.0, input);
	        let result = Some(first).into_iter()
	            .chain(iter.by_ref())
	            .collect();
	        iter.into_result(result)
		})
    }
}

///Parses `p` one or more times returning a collection with the values from `p`.
///If the returned collection cannot be inferred type annotations must be supplied, either by
///annotating the resulting type binding `let collection: Vec<_> = ...` or by specializing when
///calling many1 `many1::<Vec<_>, _>(...)`
///
///
/// ```
/// # extern crate "parser-combinators" as pc;
/// # use pc::*;
/// # fn main() {
/// let result = many1::<Vec<_>, _>(digit())
///     .parse("A123");
/// assert!(result.is_err());
/// # }
/// ```
pub fn many1<F, P>(p: P) -> Many1<F, P>
    where F: FromIterator<<P as Parser>::Output>
        , P: Parser {
    Many1(p)
}

#[derive(Clone)]
pub struct SepBy<F, P, S> {
    parser: P,
    separator: S
}
impl <F, P, S> Parser for SepBy<F, P, S>
    where F: FromIterator<<P as Parser>::Output>
        , P: Parser
        , S: Parser<Input=<P as Parser>::Input> {

    type Input = <P as Parser>::Input;
    type Output = F;
    fn parse_state(&mut self, input: State<<P as Parser>::Input>) -> ParseResult<F, <P as Parser>::Input> {
        let mut input = Consumed::Empty(input);
        let first;
        match input.clone().combine(|input| self.parser.parse_state(input)) {
            Ok((x, rest)) => {
                input = rest;
                first = x
            }
            Err(err@Consumed::Consumed(_)) => return Err(err),
            Err(Consumed::Empty(_)) => return Ok((None.into_iter().collect(), input))
        };

        let (result, input) = try!(input.combine(move |input| {
            let rest = (&mut self.separator)
                .with(&mut self.parser);
	        let mut iter = Iter::new(rest, input);
	        let result = Some(first).into_iter()
	            .chain(iter.by_ref())
	            .collect();
        	iter.into_result(result)
        }));
        Ok((result, input))
    }
}

///Parses `parser` zero or more time separated by `separator`, returning a collection with the values from `p`.
///If the returned collection cannot be inferred type annotations must be supplied, either by
///annotating the resulting type binding `let collection: Vec<_> = ...` or by specializing when
///calling sep_by, `sep_by::<Vec<_>, _, _>(...)`
///
/// ```
/// # extern crate "parser-combinators" as pc;
/// # use pc::*;
/// # fn main() {
/// let result = sep_by(digit(), satisfy(|c| c == ','))
///     .parse("1,2,3")
///     .map(|x| x.0);
/// assert_eq!(result, Ok(vec!['1', '2', '3']));
/// # }
/// ```
pub fn sep_by<F, P, S>(parser: P, separator: S) -> SepBy<F, P, S>
    where F: FromIterator<<P as Parser>::Output>
        , P: Parser
        , S: Parser<Input=<P as Parser>::Input> {
    SepBy { parser: parser, separator: separator }
}


impl <'a, I: Stream, O> Parser for FnMut(State<I>) -> ParseResult<O, I> + 'a {
    type Input = I;
    type Output = O;
    fn parse_state(&mut self, input: State<I>) -> ParseResult<O, I> {
        self(input)
    }
}
#[derive(Clone)]
pub struct FnParser<I, O, F>(pub F)
    where I: Stream
        , F: FnMut(State<I>) -> ParseResult<O, I>;

impl <I, O, F> Parser for FnParser<I, O, F>
    where I: Stream, F: FnMut(State<I>) -> ParseResult<O, I> {
    type Input = I;
    type Output = O;
    fn parse_state(&mut self, input: State<I>) -> ParseResult<O, I> {
        (self.0)(input)
    }
}

impl <I, O> Parser for fn (State<I>) -> ParseResult<O, I>
    where I: Stream {
    type Input = I;
    type Output = O;
    fn parse_state(&mut self, input: State<I>) -> ParseResult<O, I> {
        self(input)
    }
}

#[derive(Clone)]
pub struct Optional<P>(P);
impl <P> Parser for Optional<P>
    where P: Parser {
    type Input = <P as Parser>::Input;
    type Output = Option<<P as Parser>::Output>;
    fn parse_state(&mut self, input: State<<P as Parser>::Input>) -> ParseResult<Option<<P as Parser>::Output>, <P as Parser>::Input> {
        match self.0.parse_state(input.clone()) {
            Ok((x, rest)) => Ok((Some(x), rest)),
            Err(err@Consumed::Consumed(_)) => return Err(err),
            Err(Consumed::Empty(_)) => Ok((None, Consumed::Empty(input)))
        }
    }
}

///Returns `Some(value)` and `None` on parse failure (always succeeds)
///
/// ```
/// # extern crate "parser-combinators" as pc;
/// # use pc::*;
/// # fn main() {
/// let result = optional(digit())
///     .parse("a")
///     .map(|x| x.0);
/// assert_eq!(result, Ok(None));
/// # }
/// ```
pub fn optional<P>(parser: P) -> Optional<P>
    where P: Parser {
    Optional(parser)
}

impl_parser! { Between(L, R, P), Skip<With<L, P>, R> }
///Parses `open` followed by `parser` followed by `close`
///Returns the value of `parser`
///
/// ```
/// # extern crate "parser-combinators" as pc;
/// # use pc::*;
/// # fn main() {
/// let result = between(string("["), string("]"), string("rust"))
///     .parse("[rust]")
///     .map(|x| x.0);
/// assert_eq!(result, Ok("rust"));
/// # }
/// ```
pub fn between<I, L, R, P>(open: L, close: R, parser: P) -> Between<L, R, P>
    where I: Stream
        , L: Parser<Input=I>
        , R: Parser<Input=I>
        , P: Parser<Input=I> {
    Between(open.with(parser).skip(close))
}

#[derive(Clone)]
pub struct Chainl1<P, Op>(P, Op);
impl <'a, I, O, P, Op> Parser for Chainl1<P, Op>
    where I: Stream
        , P: Parser<Input=I, Output=O>
        , Op: Parser<Input=I, Output=Box<FnMut(O, O) -> O + 'a>> {

    type Input = I;
    type Output = O;
    fn parse_state(&mut self, input: State<I>) -> ParseResult<O, I> {
        let (mut l, mut input) = try!(self.0.parse_state(input));
        loop {
            let was_empty = input.is_empty();
            let rest = input.clone().into_inner();
            match (&mut self.1).and(&mut self.0).parse_state(rest) {
                Ok(((mut op, r), rest)) => {
                    l = op(l, r);
                    input = if was_empty { rest } else { rest.as_consumed() };
                }
                Err(err@Consumed::Consumed(_)) => return Err(err),
                Err(_) => break
            }
            

        }
        Ok((l, input))
    }
}

///Parses `p` 1 or more times separated by `op`
///The value returned is the one produced by the left associative application of `op`
pub fn chainl1<'a, P, Op>(parser: P, op: Op) -> Chainl1<P, Op>
    where P: Parser
        , Op: Parser<Input=<P as Parser>::Input, Output=Box<FnMut(<P as Parser>::Output, <P as Parser>::Output) -> <P as Parser>::Output + 'a>> {
    Chainl1(parser, op)
}

#[derive(Clone)]
pub struct Chainr1<P, Op>(P, Op);
impl <'a, I, O, P, Op> Parser for Chainr1<P, Op>
    where I: Stream
        , P: Parser<Input=I, Output=O>
        , Op: Parser<Input=I, Output=Box<FnMut(O, O) -> O + 'a>> {

    type Input = I;
    type Output = O;
    fn parse_state(&mut self, input: State<I>) -> ParseResult<O, I> {
        let (mut l, mut input) = try!(self.0.parse_state(input));
        loop {
            let was_empty = input.is_empty();
            let rest = input.clone().into_inner();
            let mut op = match self.1.parse_state(rest) {
                Ok((x, rest)) => {
                    input = if was_empty { rest } else { rest.as_consumed() };
                    x
                }
                Err(err@Consumed::Consumed(_)) => return Err(err),
                Err(Consumed::Empty(_)) => break
            };
            let was_empty = was_empty && input.is_empty();
            let rest = input.clone().into_inner();
            match self.parse_state(rest) {
                Ok((r, rest)) => {
                    l = op(l, r);
                    input = if was_empty { rest } else { rest.as_consumed() };
                }
                Err(err@Consumed::Consumed(_)) => return Err(err),
                Err(_) => break
            }
            

        }
        Ok((l, input))
    }
}

///Parses `p` one or more times separated by `op`
///The value returned is the one produced by the right associative application of `op`
pub fn chainr1<'a, P, Op>(parser: P, op: Op) -> Chainr1<P, Op>
    where P: Parser
        , Op: Parser<Input=<P as Parser>::Input, Output=Box<FnMut(<P as Parser>::Output, <P as Parser>::Output) -> <P as Parser>::Output + 'a>> {
    Chainr1(parser, op)
}

#[derive(Clone)]
pub struct Try<P>(P);
impl <I, O, P> Parser for Try<P>
    where I: Stream
        , P: Parser<Input=I, Output=O> {

    type Input = I;
    type Output = O;
    fn parse_state(&mut self, input: State<I>) -> ParseResult<O, I> {
        self.0.parse_state(input)
            .map_err(Consumed::as_empty)
    }
}

///Try acts as `p` except it acts as if the parser hadn't consumed any input
///if `p` returns an error after consuming input
///
/// ```
/// # extern crate "parser-combinators" as pc;
/// # use pc::*;
/// # fn main() {
/// let mut p = try(string("let"))
///     .or(string("lex"));
/// let result = p.parse("lex").map(|x| x.0);
/// assert_eq!(result, Ok("lex"));
/// # }
/// ```
pub fn try<P>(p : P) -> Try<P>
    where P: Parser {
    Try(p)
}

#[derive(Clone)]
pub struct And<P1, P2>(P1, P2);
impl <I, A, B, P1, P2> Parser for And<P1, P2>
    where I: Stream, P1: Parser<Input=I, Output=A>, P2: Parser<Input=I, Output=B> {

    type Input = I;
    type Output = (A, B);
    fn parse_state(&mut self, input: State<I>) -> ParseResult<(A, B), I> {
        let (a, rest) = try!(self.0.parse_state(input));
        rest.combine(move |rest| {
            let (b, rest) = try!(self.1.parse_state(rest));
            Ok(((a, b), rest))
        })
    }
}

#[derive(Clone)]
pub struct With<P1, P2>(P1, P2) where P1: Parser, P2: Parser;
impl <I, P1, P2> Parser for With<P1, P2>
    where I: Stream, P1: Parser<Input=I>, P2: Parser<Input=I> {

    type Input = I;
    type Output = <P2 as Parser>::Output;
    fn parse_state(&mut self, input: State<I>) -> ParseResult<<Self as Parser>::Output, I> {
        let ((_, b), rest) = try!((&mut self.0).and(&mut self.1).parse_state(input));
        Ok((b, rest))
    }
}

#[derive(Clone)]
pub struct Skip<P1, P2>(P1, P2) where P1: Parser, P2: Parser;
impl <I, P1, P2> Parser for Skip<P1, P2>
    where I: Stream, P1: Parser<Input=I>, P2: Parser<Input=I> {

    type Input = I;
    type Output = <P1 as Parser>::Output;
    fn parse_state(&mut self, input: State<I>) -> ParseResult<<Self as Parser>::Output, I> {
        let ((a, _), rest) = try!((&mut self.0).and(&mut self.1).parse_state(input));
        Ok((a, rest))
    }
}

#[derive(Clone)]
pub struct Message<P>(P, String) where P: Parser;
impl <I, P> Parser for Message<P>
    where I: Stream, P: Parser<Input=I> {

    type Input = I;
    type Output = <P as Parser>::Output;
    fn parse_state(&mut self, input: State<I>) -> ParseResult<<Self as Parser>::Output, I> {
        match self.0.parse_state(input.clone()) {
            Ok(x) => Ok(x),
            Err(err@Consumed::Consumed(_)) => Err(err),
            Err(Consumed::Empty(mut err)) => {
                err.add_message(self.1.clone());
                Err(Consumed::Empty(err))
            }
        }
    }
}

#[derive(Clone)]
pub struct Or<P1, P2>(P1, P2) where P1: Parser, P2: Parser;
impl <I, O, P1, P2> Parser for Or<P1, P2>
    where I: Stream, P1: Parser<Input=I, Output=O>, P2: Parser<Input=I, Output=O> {

    type Input = I;
    type Output = O;
    fn parse_state(&mut self, input: State<I>) -> ParseResult<O, I> {
        match self.0.parse_state(input.clone()) {
            Ok(x) => Ok(x),
            Err(err@Consumed::Consumed(_)) => Err(err),
            Err(Consumed::Empty(error1)) => {
                match self.1.parse_state(input) {
                    Ok(x) => Ok(x),
                    Err(err@Consumed::Consumed(_)) => Err(err),
                    Err(Consumed::Empty(error2)) => Err(Consumed::Empty(error1.merge(error2)))
                }
            }
        }
    }
}

#[derive(Clone)]
pub struct Map<P, F>(P, F);
impl <I, A, B, P, F> Parser for Map<P, F>
    where I: Stream, P: Parser<Input=I, Output=A>, F: FnMut(A) -> B {

    type Input = I;
    type Output = B;
    fn parse_state(&mut self, input: State<I>) -> ParseResult<B, I> {
        match self.0.parse_state(input.clone()) {
            Ok((x, input)) => Ok(((self.1)(x), input)),
            Err(err) => Err(err)
        }
    }
}

#[derive(Clone)]
pub struct Then<P, F>(P, F);
impl <P, N, F> Parser for Then<P, F>
    where F: FnMut(<P as Parser>::Output) -> N
        , P: Parser
        , N: Parser<Input=<P as Parser>::Input> {

    type Input = <N as Parser>::Input;
    type Output = <N as Parser>::Output;
    fn parse_state(&mut self, input: State<<Self as Parser>::Input>) -> ParseResult<<Self as Parser>::Output, <Self as Parser>::Input> {
        let (value, input) = try!(self.0.parse_state(input));
        input.combine(move |input| {
            let mut next = (self.1)(value);
            next.parse_state(input)
        })
    }
}

#[derive(Clone)]
pub struct Expected<P>(P, CowString<'static>);
impl <P> Parser for Expected<P>
    where P: Parser {

    type Input = <P as Parser>::Input;
    type Output = <P as Parser>::Output;
    fn parse_state(&mut self, input: State<<Self as Parser>::Input>) -> ParseResult<<Self as Parser>::Output, <Self as Parser>::Input> {
        match self.0.parse_state(input) {
            Ok(x) => Ok(x),
            Err(err@Consumed::Consumed(_)) => Err(err),
            Err(Consumed::Empty(mut err)) => {
                err.set_expected(self.1.clone());
                Err(Consumed::Empty(err))
            }
        }
    }
}

///Extension trait which provides functions that are more conveniently used through method calls
pub trait ParserExt : Parser + Sized {

    ///Discards the value of the `self` parser and returns the value of `p`
    ///Fails if any of the parsers fails
    fn with<P2>(self, p: P2) -> With<Self, P2>
        where P2: Parser<Input=Self::Input> {
        With(self, p)
    }

    ///Discards the value of the `p` parser and returns the value of `self`
    ///Fails if any of the parsers fails
    fn skip<P2>(self, p: P2) -> Skip<Self, P2>
        where P2: Parser<Input=Self::Input> {
        Skip(self, p)
    }

    ///Parses with `self` followed by `p`
    ///Succeds if both parsers succed, otherwise fails
    ///Returns a tuple with both values on success
    ///
    /// ```
    /// # extern crate "parser-combinators" as pc;
    /// # use pc::*;
    /// # fn main() {
    /// let result = digit()
    ///     .and(satisfy(|c| c == 'i'))
    ///     .parse("9i")
    ///     .map(|x| x.0);
    /// assert_eq!(result, Ok(('9', 'i')));
    /// # }
    /// ```
    fn and<P2>(self, p: P2) -> And<Self, P2>
        where P2: Parser<Input=Self::Input> {
        And(self, p)
    }
    ///Tries to parse using `self` and if it fails returns the result of parsing `p`
    ///
    /// ```
    /// # extern crate "parser-combinators" as pc;
    /// # use pc::*;
    /// # fn main() {
    /// let result = digit().map(|_| "")
    ///     .or(string("let"))
    ///     .parse("let")
    ///     .map(|x| x.0);
    /// assert_eq!(result, Ok("let"));
    /// # }
    /// ```
    fn or<P2>(self, p: P2) -> Or<Self, P2>
        where P2: Parser<Input=Self::Input> {
        Or(self, p)
    }

    ///Parses using `self` and then passes the value to `f` which returns the parser used to parse
    ///the rest of the input
    fn then<N, F>(self, f: F) -> Then<Self, F>
        where F: FnMut(Self::Output) -> N
            , N: Parser<Input=Self::Input> {
        Then(self, f)
    }

    ///Uses `f` to map over the parsed value
    fn map<F, B>(self, f: F) -> Map<Self, F>
        where F: FnMut(Self::Output) -> B {
        Map(self, f)
    }

    ///Parses with `self` and if it fails, adds the message `msg` to the error
    fn message(self, msg: String) -> Message<Self> {
        Message(self, msg)
    }

    ///Parses with `self` and if it fails without consuming any input any expected errors are replaced by
    ///`msg`. `msg` is then used in error messages as "Expected `msg`".
    fn expected<S>(self, msg: S) -> Expected<Self>
        where S: IntoCow<'static, String, str> {
        Expected(self, msg.into_cow())
    }
}

impl <P: Parser> ParserExt for P { }

#[cfg(test)]
mod tests {
    use super::*;
    use primitives::Parser;
    use char::{digit, string};
    use std::num::Int;

    #[test]
    fn chainr1_test() {
        let number = digit().map(|c| c.to_digit(10).unwrap() as i32);
        let mut parser = chainr1(number, string("^").map(|_| Box::new(|l:i32, r:i32| l.pow(r as usize)) as Box<FnMut(_, _) -> _>));
        assert_eq!(parser.parse("2^3^2"), Ok((512, "")));
    }
}<|MERGE_RESOLUTION|>--- conflicted
+++ resolved
@@ -20,7 +20,6 @@
 }
 
 #[derive(Clone)]
-<<<<<<< HEAD
 pub struct ChoiceSlice<'a, P>(&'a [P])
     where P: Parser + 'a;
 
@@ -34,7 +33,7 @@
         let mut res_err: Result<ParseError, ParseError> = {
             // Default error
             let pos = input.position.clone();
-            let err_msg =  Error::Message("parser choice is empty".to_string());
+            let err_msg =  Error::Message("parser choice is empty".into_cow());
             Ok(ParseError::new(pos, err_msg))
         };
         let mut no_err_yet = true;
@@ -87,44 +86,7 @@
 }
 
 #[derive(Clone)]
-pub struct Many<F, P>(P)
-    where P: Parser;
-impl <F, P> Parser for Many<F, P>
-    where P: Parser, F: FromIterator<<P as Parser>::Output> {
-    type Input = <P as Parser>::Input;
-    type Output = F;
-    fn parse_state(&mut self, input: State<<P as Parser>::Input>) -> ParseResult<F, <P as Parser>::Input> {
-        let mut iter = Iter::new(&mut self.0, input);
-        let result = iter.by_ref().collect();
-        iter.into_result(result)
-    }
-}
-
-///Parses `p` zero or more times returning a collection with the values from `p`.
-///If the returned collection cannot be inferred type annotations must be supplied, either by
-///annotating the resulting type binding `let collection: Vec<_> = ...` or by specializing when
-///calling many, `many::<Vec<_>, _>(...)`
-///
-/// ```
-/// # extern crate "parser-combinators" as pc;
-/// # use pc::*;
-/// # fn main() {
-/// let result = many(digit())
-///     .parse("123A")
-///     .map(|x| x.0);
-/// assert_eq!(result, Ok(vec!['1', '2', '3']));
-/// # }
-/// ```
-pub fn many<F, P>(p: P) -> Many<F, P>
-    where P: Parser, F: FromIterator<<P as Parser>::Output> {
-    Many(p)
-}
-
-#[derive(Clone)]
-pub struct Unexpected<I>(String);
-=======
 pub struct Unexpected<I>(CowString<'static>);
->>>>>>> 410ac253
 impl <I> Parser for Unexpected<I>
     where I : Stream {
     type Input = I;
@@ -203,8 +165,7 @@
         , <P as Parser>::Output: ::std::fmt::Display {
     fn f<T: ::std::fmt::Display, I: Stream>(t: T) -> Unexpected<I> {
         unexpected(format!("{}", t))
-    }
-    NotFollowedBy(try(parser).then(f as fn (_) -> _)
+    } NotFollowedBy(try(parser).then(f as fn (_) -> _)
                  .or(value(())))
 }
 
