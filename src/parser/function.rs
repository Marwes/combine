--- conflicted
+++ resolved
@@ -1,26 +1,17 @@
 //! Parsers constructor from regular functions
 
-use crate::lib::marker::PhantomData;
+use lib::marker::PhantomData;
 
-use crate::error::{ParseResult, StdParseResult};
-use crate::stream::{Stream, StreamOnce};
-use crate::Parser;
+use error::{ConsumedResult, ParseResult};
+use stream::Stream;
+use Parser;
 
-<<<<<<< HEAD
-impl<'a, I: Stream, O> Parser for FnMut(&mut I) -> StdParseResult<O, I> + 'a {
-    type Input = I;
-=======
 impl<'a, Input: Stream, O> Parser<Input> for FnMut(&mut Input) -> ParseResult<O, Input> + 'a {
->>>>>>> dab460a1
     type Output = O;
     type PartialState = ();
 
     #[inline]
-<<<<<<< HEAD
-    fn parse_lazy(&mut self, input: &mut Input) -> ParseResult<O, <I as StreamOnce>::Error> {
-=======
     fn parse_lazy(&mut self, input: &mut Input) -> ConsumedResult<O, Input> {
->>>>>>> dab460a1
         self(input).into()
     }
 }
@@ -44,7 +35,7 @@
 ///     // Help type inference out
 ///     let _: &mut easy::Stream<&str> = input;
 ///     let position = input.position();
-///     let (char_digit, consumed) = digit().parse_stream(input).into_result()?;
+///     let (char_digit, consumed) = try!(digit().parse_stream(input));
 ///     let d = (char_digit as i32) - ('0' as i32);
 ///     if d % 2 == 0 {
 ///         Ok((d, consumed))
@@ -67,45 +58,27 @@
 #[inline(always)]
 pub fn parser<Input, O, F>(f: F) -> FnParser<Input, F>
 where
-<<<<<<< HEAD
-    I: Stream,
-    F: FnMut(&mut I) -> StdParseResult<O, I>,
-=======
     Input: Stream,
     F: FnMut(&mut Input) -> ParseResult<O, Input>,
->>>>>>> dab460a1
 {
     FnParser(f, PhantomData)
 }
 
 impl<Input, O, F> Parser<Input> for FnParser<Input, F>
 where
-<<<<<<< HEAD
-    I: Stream,
-    F: FnMut(&mut I) -> StdParseResult<O, I>,
-=======
     Input: Stream,
     F: FnMut(&mut Input) -> ParseResult<O, Input>,
->>>>>>> dab460a1
 {
     type Output = O;
     type PartialState = ();
 
     #[inline]
-<<<<<<< HEAD
-    fn parse_lazy(&mut self, input: &mut Input) -> ParseResult<O, <I as StreamOnce>::Error> {
-=======
     fn parse_lazy(&mut self, input: &mut Input) -> ConsumedResult<O, Input> {
->>>>>>> dab460a1
         (self.0)(input).into()
     }
 }
 
-<<<<<<< HEAD
-impl<I, O> Parser for fn(&mut I) -> StdParseResult<O, I>
-=======
 impl<Input, O> Parser<Input> for fn(&mut Input) -> ParseResult<O, Input>
->>>>>>> dab460a1
 where
     Input: Stream,
 {
@@ -113,11 +86,7 @@
     type PartialState = ();
 
     #[inline]
-<<<<<<< HEAD
-    fn parse_lazy(&mut self, input: &mut Input) -> ParseResult<O, <I as StreamOnce>::Error> {
-=======
     fn parse_lazy(&mut self, input: &mut Input) -> ConsumedResult<O, Input> {
->>>>>>> dab460a1
         self(input).into()
     }
 }
@@ -128,11 +97,7 @@
     Input: Stream,
 {
     env: E,
-<<<<<<< HEAD
-    parser: fn(E, &mut I) -> StdParseResult<T, I>,
-=======
     parser: fn(E, &mut Input) -> ParseResult<T, Input>,
->>>>>>> dab460a1
 }
 
 impl<E, Input, T> Clone for EnvParser<E, Input, T>
@@ -157,11 +122,7 @@
     type PartialState = ();
 
     #[inline]
-<<<<<<< HEAD
-    fn parse_lazy(&mut self, input: &mut Input) -> ParseResult<O, <I as StreamOnce>::Error> {
-=======
     fn parse_lazy(&mut self, input: &mut Input) -> ConsumedResult<O, Input> {
->>>>>>> dab460a1
         (self.parser)(self.env.clone(), input).into()
     }
 }
@@ -178,20 +139,13 @@
 /// # fn main() {
 /// struct Interner(HashMap<String, u32>);
 /// impl Interner {
-<<<<<<< HEAD
-///     fn string<I>(&self, input: &mut I) -> StdParseResult<u32, I>
-///         where I: Stream<Item=char>,
-///               I::Error: ParseError<I::Item, I::Range, I::Position>,
-=======
 ///     fn string<Input>(&self, input: &mut Input) -> ParseResult<u32, Input>
 ///         where Input: Stream<Item=char>,
 ///               Input::Error: ParseError<Input::Item, Input::Range, Input::Position>,
->>>>>>> dab460a1
 ///     {
 ///         many(letter())
 ///             .map(|s: String| self.0.get(&s).cloned().unwrap_or(0))
 ///             .parse_stream(input)
-///             .into_result()
 ///     }
 /// }
 ///
@@ -210,17 +164,10 @@
 /// # }
 /// ```
 #[inline(always)]
-<<<<<<< HEAD
-pub fn env_parser<E, I, O>(
-    env: E,
-    parser: fn(E, &mut I) -> StdParseResult<O, I>,
-) -> EnvParser<E, I, O>
-=======
 pub fn env_parser<E, Input, O>(
     env: E,
     parser: fn(E, &mut Input) -> ParseResult<O, Input>,
 ) -> EnvParser<E, Input, O>
->>>>>>> dab460a1
 where
     E: Clone,
     Input: Stream,
