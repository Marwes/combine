--- conflicted
+++ resolved
@@ -581,25 +581,18 @@
     fn uncons_while<F>(&mut self, mut f: F) -> Result<&'a str, Error<char, &'a str>>
         where F: FnMut(Self::Item) -> bool
     {
-<<<<<<< HEAD
-        let len = self.chars()
-            .take_while(|c| f(*c))
-            .fold(0, |len, c| len + c.len_utf8());
-        let (result, remaining) = self.split_at(len);
-        *self = remaining;
+        let mut chars = self.chars();
+        while let Some(c) = chars.next() {
+            if !f(c) {
+                let len = self.len() - chars.as_str().len() - c.len_utf8();
+                let (result, rest) = self.split_at(len);
+                *self = rest;
+                return Ok(result)
+            }
+        }
+        let result = *self;
+        *self = &self[self.len()..];
         Ok(result)
-=======
-        let mut chars = self.chars();
-        let mut last_char_len = 0;
-        for c in chars.by_ref() {
-            if !f(c) {
-                last_char_len = c.len_utf8();
-                break;
-            }
-        }
-        let len = self.len() - chars.as_str().len() - last_char_len;
-        Ok(self.split_at(len))
->>>>>>> abb1de7f
     }
 
     fn uncons_range(&mut self, size: usize) -> Result<&'a str, Error<char, &'a str>> {
@@ -665,21 +658,15 @@
 impl<'a> StreamOnce for &'a str {
     type Item = char;
     type Range = &'a str;
-<<<<<<< HEAD
     type Position = usize;
 
     fn uncons(&mut self) -> Result<char, Error<char, &'a str>> {
-        match self.chars().next() {
-            Some(c) => {
-                *self = &self[c.len_utf8()..];
-                Ok(c)
-            }
-=======
-    fn uncons(self) -> Result<(char, &'a str), Error<char, &'a str>> {
         let mut chars = self.chars();
         match chars.next() {
-            Some(c) => Ok((c, chars.as_str())),
->>>>>>> abb1de7f
+            Some(c) => {
+                *self = chars.as_str();
+                Ok(c)
+            }
             None => Err(Error::end_of_input()),
         }
     }
