//! Stream wrapper which provides an informative and easy to use error type.
//!
//! Unless you have specific constraints preventing you from using this error type (such as being
//! a `no_std` environment) you probably want to use this stream type. It can easily be used
//! through the [`Parser::easy_parse`][] method.
//!
//! The provided `Errors` type is roughly the same as `ParseError` in combine 1.x and 2.x.
//!
//! ```
//! #[macro_use]
//! extern crate combine;
//! use combine::{easy, Parser, Stream, many1};
//! use combine::parser::char::letter;
//! use combine::stream::StreamErrorFor;
//! use combine::error::{ParseError, StreamError};
//!
//! fn main() {
//!     parser!{
//!        fn parser[Input]()(Input) -> String
//!         where [
//!             Input: Stream<Item=char, Error = easy::ParseError<Input>>,
//!             // If we want to use the error type explicitly we need to help rustc infer
//!             // `StreamError` to `easy::Error` (rust-lang/rust#24159)
//!             Input::Error: ParseError<
//!                 Input::Item,
//!                 Input::Range,
//!                 Input::Position,
//!                 StreamError = easy::Error<Input::Item, Input::Range>
<<<<<<< HEAD
//!             >,
//!             I::Item: PartialEq,
//!             I::Range: PartialEq,
=======
//!             >
>>>>>>> dab460a1
//!         ]
//!         {
//!             many1(letter()).and_then(|word: String| {
//!                 if word == "combine" {
//!                     Ok(word)
//!                 } else {
//!                     Err(easy::Error::Expected(easy::Info::Borrowed("combine")))
//!                 }
//!             })
//!         }
//!     }
//!
//!     parser!{
//!        fn parser2[Input]()(Input) -> String
//!         where [
//!             Input: Stream<Item=char>,
//!         ]
//!         {
//!             many1(letter()).and_then(|word: String| {
//!                 if word == "combine" {
//!                     Ok(word)
//!                 } else {
//!                     // Alternatively it is possible to only use the methods provided by the
//!                     // `StreamError` trait.
//!                     // In that case the extra bound is not necessary (and this method will work
//!                     // for other errors than `easy::Errors`)
//!                     Err(StreamErrorFor::<Input>::expected_static_message("combine"))
//!                 }
//!             })
//!         }
//!     }
//!
//!     let input = "combin";
//!     let expected_error = Err(easy::Errors {
//!         errors: vec![
//!             easy::Error::Expected("combine".into())
//!         ],
//!         position: 0,
//!     });
//!     assert_eq!(
//!         parser().easy_parse(input).map_err(|err| err.map_position(|p| p.translate_position(input))),
//!         expected_error
//!     );
//!     assert_eq!(
//!         parser2().easy_parse(input).map_err(|err| err.map_position(|p| p.translate_position(input))),
//!         expected_error
//!     );
//! }
//!
//! ```
//!
//! [`Parser::easy_parse`]: ../parser/trait.Parser.html#method.easy_parse
use std::error::Error as StdError;
use std::fmt;

use crate::error::{ParseResult, Info as PrimitiveInfo, StreamError, Tracked};
use crate::stream::{
    FullRangeStream, Positioned, RangeStream, RangeStreamOnce, ResetStream, StreamErrorFor,
    StreamOnce,
};

/// Enum holding error information. Variants are defined for `Stream::Item` and `Stream::Range` as
/// well as string variants holding easy descriptions.
///
/// As there is implementations of `From` for `String` and `&'static str` the
/// constructor need not be used directly as calling `msg.into()` should turn a message into the
/// correct `Info` variant.
#[derive(Clone, Debug)]
pub enum Info<T, R> {
    Token(T),
    Range(R),
    Owned(String),
    Borrowed(&'static str),
}

impl<T, R> From<PrimitiveInfo<T, R>> for Info<T, R> {
    fn from(info: PrimitiveInfo<T, R>) -> Self {
        match info {
            PrimitiveInfo::Token(b) => Info::Token(b),
            PrimitiveInfo::Range(b) => Info::Range(b),
            PrimitiveInfo::Borrowed(b) => Info::Borrowed(b),
        }
    }
}

impl<T, R> Info<T, R> {
    pub fn map_token<F, U>(self, f: F) -> Info<U, R>
    where
        F: FnOnce(T) -> U,
    {
        use self::Info::*;
        match self {
            Token(t) => Token(f(t)),
            Range(r) => Range(r),
            Owned(s) => Owned(s),
            Borrowed(x) => Borrowed(x),
        }
    }

    pub fn map_range<F, S>(self, f: F) -> Info<T, S>
    where
        F: FnOnce(R) -> S,
    {
        use self::Info::*;
        match self {
            Token(t) => Token(t),
            Range(r) => Range(f(r)),
            Owned(s) => Owned(s),
            Borrowed(x) => Borrowed(x),
        }
    }
}

impl<T: PartialEq, R: PartialEq> PartialEq for Info<T, R> {
    fn eq(&self, other: &Info<T, R>) -> bool {
        match (self, other) {
            (&Info::Token(ref l), &Info::Token(ref r)) => l == r,
            (&Info::Range(ref l), &Info::Range(ref r)) => l == r,
            (&Info::Owned(ref l), &Info::Owned(ref r)) => l == r,
            (&Info::Borrowed(l), &Info::Owned(ref r)) => l == r,
            (&Info::Owned(ref l), &Info::Borrowed(r)) => l == r,
            (&Info::Borrowed(l), &Info::Borrowed(r)) => l == r,
            _ => false,
        }
    }
}
impl<T: fmt::Display, R: fmt::Display> fmt::Display for Info<T, R> {
    fn fmt(&self, f: &mut fmt::Formatter) -> fmt::Result {
        match *self {
            Info::Token(ref c) => write!(f, "{}", c),
            Info::Range(ref c) => write!(f, "{}", c),
            Info::Owned(ref s) => write!(f, "{}", s),
            Info::Borrowed(s) => write!(f, "{}", s),
        }
    }
}

impl<R> From<char> for Info<char, R> {
    fn from(s: char) -> Info<char, R> {
        Info::Token(s)
    }
}
impl<T, R> From<String> for Info<T, R> {
    fn from(s: String) -> Info<T, R> {
        Info::Owned(s)
    }
}

impl<T, R> From<&'static str> for Info<T, R> {
    fn from(s: &'static str) -> Info<T, R> {
        Info::Borrowed(s)
    }
}

impl<R> From<u8> for Info<u8, R> {
    fn from(s: u8) -> Info<u8, R> {
        Info::Token(s)
    }
}

/// Enum used to store information about an error that has occurred during parsing.
#[derive(Debug)]
pub enum Error<T, R> {
    /// Error indicating an unexpected token has been encountered in the stream
    Unexpected(Info<T, R>),
    /// Error indicating that the parser expected something else
    Expected(Info<T, R>),
    /// Generic message
    Message(Info<T, R>),
    /// Variant for containing other types of errors
    Other(Box<StdError + Send + Sync>),
}

impl<Item, Range> StreamError<Item, Range> for Error<Item, Range>
where
    Item: PartialEq,
    Range: PartialEq,
{
    #[inline]
    fn unexpected_token(token: Item) -> Self {
        Error::Unexpected(Info::Token(token))
    }
    #[inline]
    fn unexpected_range(token: Range) -> Self {
        Error::Unexpected(Info::Range(token))
    }
    #[inline]
    fn unexpected_message<T>(msg: T) -> Self
    where
        T: fmt::Display,
    {
        Error::Unexpected(Info::Owned(msg.to_string()))
    }
    #[inline]
    fn unexpected_static_message(msg: &'static str) -> Self {
        Error::Unexpected(Info::Borrowed(msg))
    }

    #[inline]
    fn expected_token(token: Item) -> Self {
        Error::Expected(Info::Token(token))
    }
    #[inline]
    fn expected_range(token: Range) -> Self {
        Error::Expected(Info::Range(token))
    }
    #[inline]
    fn expected_message<T>(msg: T) -> Self
    where
        T: fmt::Display,
    {
        Error::Expected(Info::Owned(msg.to_string()))
    }
    #[inline]
    fn expected_static_message(msg: &'static str) -> Self {
        Error::Expected(Info::Borrowed(msg))
    }

    #[inline]
    fn message_message<T>(msg: T) -> Self
    where
        T: fmt::Display,
    {
        Error::Message(Info::Owned(msg.to_string()))
    }
    #[inline]
    fn message_static_message(msg: &'static str) -> Self {
        Error::Message(Info::Borrowed(msg))
    }
    #[inline]
    fn message_token(token: Item) -> Self {
        Error::Message(Info::Token(token))
    }
    #[inline]
    fn message_range(token: Range) -> Self {
        Error::Message(Info::Range(token))
    }

    fn is_unexpected_end_of_input(&self) -> bool {
        *self == Self::end_of_input()
    }

    #[inline]
    fn other<E>(err: E) -> Self
    where
        E: StdError + Send + Sync + 'static,
    {
        err.into()
    }

    #[inline]
    fn into_other<T>(self) -> T
    where
        T: StreamError<Item, Range>,
    {
        match self {
            Error::Unexpected(info) => match info {
                Info::Token(x) => T::unexpected_token(x),
                Info::Range(x) => T::unexpected_range(x),
                Info::Borrowed(x) => T::unexpected_static_message(x),
                Info::Owned(x) => T::unexpected_message(x),
            },
            Error::Expected(info) => match info {
                Info::Token(x) => T::expected_token(x),
                Info::Range(x) => T::expected_range(x),
                Info::Borrowed(x) => T::expected_static_message(x),
                Info::Owned(x) => T::expected_message(x),
            },
            Error::Message(info) => match info {
                Info::Token(x) => T::expected_token(x),
                Info::Range(x) => T::expected_range(x),
                Info::Borrowed(x) => T::expected_static_message(x),
                Info::Owned(x) => T::expected_message(x),
            },
            Error::Other(err) => T::message_message(err),
        }
    }
}

impl<Item, Range, Position> crate::error::ParseError<Item, Range, Position> for Error<Item, Range>
where
    Item: PartialEq,
    Range: PartialEq,
    Position: Default,
{
    type StreamError = Self;
    #[inline]
    fn empty(_: Position) -> Self {
        Self::message_static_message("")
    }
    #[inline]
    fn from_error(_: Position, err: Self::StreamError) -> Self {
        err
    }

    #[inline]
    fn set_position(&mut self, _position: Position) {}

    #[inline]
    fn add(&mut self, err: Self::StreamError) {
        *self = err;
    }

    #[inline]
    fn set_expected<F>(self_: &mut Tracked<Self>, info: Self::StreamError, f: F)
    where
        F: FnOnce(&mut Tracked<Self>),
    {
        f(self_);
        self_.error = info;
    }

    fn is_unexpected_end_of_input(&self) -> bool {
        *self == Self::end_of_input()
    }

    #[inline]
    fn into_other<T>(self) -> T
    where
        T: crate::error::ParseError<Item, Range, Position>,
    {
        T::from_error(Position::default(), StreamError::into_other(self))
    }
}

impl<Item, Range, Position> crate::error::ParseError<Item, Range, Position>
    for Errors<Item, Range, Position>
where
    Item: PartialEq,
    Range: PartialEq,
    Position: Ord,
{
    type StreamError = Error<Item, Range>;
    #[inline]
    fn empty(pos: Position) -> Self {
        Errors::empty(pos)
    }
    #[inline]
    fn from_error(position: Position, err: Self::StreamError) -> Self {
        Self::new(position, Error::from(err))
    }

    #[inline]
    fn set_position(&mut self, position: Position) {
        self.position = position;
    }

    #[inline]
    fn merge(self, other: Self) -> Self {
        Errors::merge(self, other)
    }

    #[inline]
    fn add(&mut self, err: Self::StreamError) {
        self.add_error(err);
    }

    #[inline]
    fn set_expected<F>(self_: &mut Tracked<Self>, info: Self::StreamError, f: F)
    where
        F: FnOnce(&mut Tracked<Self>),
    {
        let start = self_.error.errors.len();
        f(self_);
        // Replace all expected errors that were added from the previous add_error
        // with this expected error
        let mut i = 0;
        self_.error.errors.retain(|e| {
            if i < start {
                i += 1;
                true
            } else {
                match *e {
                    Error::Expected(_) => false,
                    _ => true,
                }
            }
        });
        self_.error.add(info);
    }

    fn clear_expected(&mut self) {
        self.errors.retain(|e| match *e {
            Error::Expected(_) => false,
            _ => true,
        })
    }

    fn is_unexpected_end_of_input(&self) -> bool {
        self.errors
            .iter()
            .any(StreamError::is_unexpected_end_of_input)
    }

    #[inline]
    fn into_other<T>(mut self) -> T
    where
        T: crate::error::ParseError<Item, Range, Position>,
    {
        match self.errors.pop() {
            Some(err) => T::from_error(self.position, StreamError::into_other(err)),
            None => T::empty(self.position),
        }
    }
}

impl<T, R> Error<T, R> {
    pub fn map_token<F, U>(self, f: F) -> Error<U, R>
    where
        F: FnOnce(T) -> U,
    {
        use self::Error::*;
        match self {
            Unexpected(x) => Unexpected(x.map_token(f)),
            Expected(x) => Expected(x.map_token(f)),
            Message(x) => Message(x.map_token(f)),
            Other(x) => Other(x),
        }
    }

    pub fn map_range<F, S>(self, f: F) -> Error<T, S>
    where
        F: FnOnce(R) -> S,
    {
        use self::Error::*;
        match self {
            Unexpected(x) => Unexpected(x.map_range(f)),
            Expected(x) => Expected(x.map_range(f)),
            Message(x) => Message(x.map_range(f)),
            Other(x) => Other(x),
        }
    }
}

impl<T: PartialEq, R: PartialEq> PartialEq for Error<T, R> {
    fn eq(&self, other: &Error<T, R>) -> bool {
        match (self, other) {
            (&Error::Unexpected(ref l), &Error::Unexpected(ref r))
            | (&Error::Expected(ref l), &Error::Expected(ref r))
            | (&Error::Message(ref l), &Error::Message(ref r)) => l == r,
            _ => false,
        }
    }
}

impl<T, R, E> From<E> for Error<T, R>
where
    E: StdError + 'static + Send + Sync,
{
    fn from(e: E) -> Error<T, R> {
        Error::Other(Box::new(e))
    }
}

impl<T, R> Error<T, R> {
    /// Returns the `end_of_input` error.
    pub fn end_of_input() -> Error<T, R> {
        Error::Unexpected("end of input".into())
    }

    /// Formats a slice of errors in a human readable way.
    ///
    /// ```rust
    /// # extern crate combine;
    /// # use combine::*;
    /// # use combine::parser::char::*;
    /// # use combine::stream::state::{State, SourcePosition};
    ///
    /// # fn main() {
    /// let input = r"
    ///   ,123
    /// ";
    /// let result = spaces().silent().with(char('.').or(char('a')).or(digit()))
    ///     .easy_parse(State::new(input));
    /// let m = format!("{}", result.unwrap_err());
    /// let expected = r"Parse error at line: 2, column: 3
    /// Unexpected `,`
    /// Expected `.`, `a` or `digit`
    /// ";
    /// assert_eq!(m, expected);
    /// # }
    /// ```
    pub fn fmt_errors(errors: &[Error<T, R>], f: &mut fmt::Formatter) -> fmt::Result
    where
        T: fmt::Display,
        R: fmt::Display,
    {
        // First print the token that we did not expect
        // There should really just be one unexpected message at this point though we print them
        // all to be safe
        let unexpected = errors.iter().filter(|e| match **e {
            Error::Unexpected(_) => true,
            _ => false,
        });
        for error in unexpected {
            r#try!(writeln!(f, "{}", error));
        }

        // Then we print out all the things that were expected in a comma separated list
        // 'Expected 'a', 'expression' or 'let'
        let iter = || {
            errors.iter().filter_map(|e| match *e {
                Error::Expected(ref err) => Some(err),
                _ => None,
            })
        };
        let expected_count = iter().count();
        for (i, message) in iter().enumerate() {
            let s = match i {
                0 => "Expected",
                _ if i < expected_count - 1 => ",",
                // Last expected message to be written
                _ => " or",
            };
            r#try!(write!(f, "{} `{}`", s, message));
        }
        if expected_count != 0 {
            r#try!(writeln!(f, ""));
        }
        // If there are any generic messages we print them out last
        let messages = errors.iter().filter(|e| match **e {
            Error::Message(_) | Error::Other(_) => true,
            _ => false,
        });
        for error in messages {
            r#try!(writeln!(f, "{}", error));
        }
        Ok(())
    }
}

/// Convenience alias over `Errors` for `StreamOnce` types which makes it possible to specify the
/// `Errors` type from a `StreamOnce` by writing `ParseError<Input>` instead of `Errors<Input::Item,
/// Input::Range, Input::Position>`
pub type ParseError<S> =
    Errors<<S as StreamOnce>::Item, <S as StreamOnce>::Range, <S as StreamOnce>::Position>;

/// Struct which hold information about an error that occurred at a specific position.
/// Can hold multiple instances of `Error` if more that one error occurred in the same position.
#[derive(Debug, PartialEq)]
pub struct Errors<Input, R, P> {
    /// The position where the error occurred
    pub position: P,
    /// A vector containing specific information on what errors occurred at `position`. Usually
    /// a fully formed message contains one `Unexpected` error and one or more `Expected` errors.
    /// `Message` and `Other` may also appear (`combine` never generates these errors on its own)
    /// and may warrant custom handling.
    pub errors: Vec<Error<Input, R>>,
}

impl<Input, R, P> Errors<Input, R, P> {
    /// Constructs a new `ParseError` which occurred at `position`.
    #[inline]
    pub fn new(position: P, error: Error<Input, R>) -> Errors<Input, R, P> {
        Self::from_errors(position, vec![error])
    }

    /// Constructs an error with no other information than the position it occurred at.
    #[inline]
    pub fn empty(position: P) -> Errors<Input, R, P> {
        Self::from_errors(position, vec![])
    }

    /// Constructs a `ParseError` with multiple causes.
    #[inline]
    pub fn from_errors(position: P, errors: Vec<Error<Input, R>>) -> Errors<Input, R, P> {
        Errors {
            position: position,
            errors: errors,
        }
    }

    /// Constructs an end of input error. Should be returned by parsers which encounter end of
    /// input unexpectedly.
    #[inline]
    pub fn end_of_input(position: P) -> Errors<Input, R, P> {
        Self::new(position, Error::end_of_input())
    }

    /// Adds an error if `error` does not exist in this `ParseError` already (as determined byte
    /// `PartialEq`).
    pub fn add_error(&mut self, error: Error<Input, R>)
    where
        Input: PartialEq,
        R: PartialEq,
    {
        // Don't add duplicate errors
        if self.errors.iter().all(|err| *err != error) {
            self.errors.push(error);
        }
    }

    /// Removes all `Expected` errors in `self` and adds `info` instead.
    pub fn set_expected(&mut self, info: Info<Input, R>) {
        // Remove all other expected messages
        self.errors.retain(|e| match *e {
            Error::Expected(_) => false,
            _ => true,
        });
        self.errors.push(Error::Expected(info));
    }

    /// Merges two `ParseError`s. If they exist at the same position the errors of `other` are
    /// added to `self` (using `add_error` to skip duplicates). If they are not at the same
    /// position the error furthest ahead are returned, ignoring the other `ParseError`.
    pub fn merge(mut self, mut other: Errors<Input, R, P>) -> Errors<Input, R, P>
    where
        P: Ord,
        Input: PartialEq,
        R: PartialEq,
    {
        use std::cmp::Ordering;
        // Only keep the errors which occurred after consuming the most amount of data
        match self.position.cmp(&other.position) {
            Ordering::Less => other,
            Ordering::Greater => self,
            Ordering::Equal => {
                for message in other.errors.drain(..) {
                    self.add_error(message);
                }
                self
            }
        }
    }

    /// Maps the position to a new value
    pub fn map_position<F, Q>(self, f: F) -> Errors<Input, R, Q>
    where
        F: FnOnce(P) -> Q,
    {
        Errors::from_errors(f(self.position), self.errors)
    }

    /// Maps all token variants to a new value
    pub fn map_token<F, U>(self, mut f: F) -> Errors<U, R, P>
    where
        F: FnMut(Input) -> U,
    {
        Errors::from_errors(
            self.position,
            self.errors
                .into_iter()
                .map(|error| error.map_token(&mut f))
                .collect(),
        )
    }

    /// Maps all range variants to a new value.
    ///
    /// ```
    /// use combine::Parser;
    /// use combine::parser::range::range;
    /// println!(
    ///     "{}",
    ///     range(&"HTTP"[..])
    ///         .easy_parse("HTT")
    ///         .unwrap_err()
    ///         .map_range(|bytes| format!("{:?}", bytes))
    /// );
    /// ```
    pub fn map_range<F, S>(self, mut f: F) -> Errors<Input, S, P>
    where
        F: FnMut(R) -> S,
    {
        Errors::from_errors(
            self.position,
            self.errors
                .into_iter()
                .map(|error| error.map_range(&mut f))
                .collect(),
        )
    }
}

impl<Input, R, P> StdError for Errors<Input, R, P>
where
    P: fmt::Display + fmt::Debug,
    Input: fmt::Display + fmt::Debug,
    R: fmt::Display + fmt::Debug,
{
    fn description(&self) -> &str {
        "parse error"
    }
}

impl<Input, R, P> fmt::Display for Errors<Input, R, P>
where
    P: fmt::Display,
    Input: fmt::Display,
    R: fmt::Display,
{
    fn fmt(&self, f: &mut fmt::Formatter) -> fmt::Result {
        r#try!(writeln!(f, "Parse error at {}", self.position));
        Error::fmt_errors(&self.errors, f)
    }
}

impl<T: fmt::Display, R: fmt::Display> fmt::Display for Error<T, R> {
    fn fmt(&self, f: &mut fmt::Formatter) -> fmt::Result {
        match *self {
            Error::Unexpected(ref c) => write!(f, "Unexpected `{}`", c),
            Error::Expected(ref s) => write!(f, "Expected `{}`", s),
            Error::Message(ref msg) => msg.fmt(f),
            Error::Other(ref err) => err.fmt(f),
        }
    }
}

#[derive(Copy, Clone, Debug)]
pub struct Stream<S>(pub S);

impl<S> ResetStream for Stream<S>
where
    S: ResetStream + Positioned,
    S::Item: PartialEq,
    S::Range: PartialEq,
{
    type Checkpoint = S::Checkpoint;

    fn checkpoint(&self) -> Self::Checkpoint {
        self.0.checkpoint()
    }
    fn reset(&mut self, checkpoint: Self::Checkpoint) -> Result<(), Self::Error> {
        self.0
            .reset(checkpoint)
            .map_err(crate::error::ParseError::into_other)
    }
}

impl<S> StreamOnce for Stream<S>
where
    S: StreamOnce + Positioned,
    S::Item: PartialEq,
    S::Range: PartialEq,
{
    type Item = S::Item;
    type Range = S::Range;
    type Position = S::Position;
    type Error = ParseError<S>;

    #[inline]
    fn uncons(&mut self) -> Result<Self::Item, StreamErrorFor<Self>> {
        self.0.uncons().map_err(StreamError::into_other)
    }

    fn is_partial(&self) -> bool {
        self.0.is_partial()
    }
}

impl<S> RangeStreamOnce for Stream<S>
where
    S: RangeStream,
    S::Item: PartialEq,
    S::Range: PartialEq,
{
    #[inline]
    fn uncons_range(&mut self, size: usize) -> Result<Self::Range, StreamErrorFor<Self>> {
        self.0.uncons_range(size).map_err(StreamError::into_other)
    }

    #[inline]
    fn uncons_while<F>(&mut self, f: F) -> Result<Self::Range, StreamErrorFor<Self>>
    where
        F: FnMut(Self::Item) -> bool,
    {
        self.0.uncons_while(f).map_err(StreamError::into_other)
    }

    #[inline]
    fn uncons_while1<F>(&mut self, f: F) -> ParseResult<Self::Range, StreamErrorFor<Self>>
    where
        F: FnMut(Self::Item) -> bool,
    {
        self.0.uncons_while1(f).map_err(StreamError::into_other)
    }

    #[inline]
    fn distance(&self, end: &Self::Checkpoint) -> usize {
        self.0.distance(end)
    }
}

impl<S> Positioned for Stream<S>
where
    S: StreamOnce + Positioned,
    S::Item: PartialEq,
    S::Range: PartialEq,
{
    fn position(&self) -> S::Position {
        self.0.position()
    }
}

impl<S> FullRangeStream for Stream<S>
where
    S: FullRangeStream,
    S::Item: PartialEq,
    S::Range: PartialEq,
{
    fn range(&self) -> Self::Range {
        self.0.range()
    }
}<|MERGE_RESOLUTION|>--- conflicted
+++ resolved
@@ -26,13 +26,7 @@
 //!                 Input::Range,
 //!                 Input::Position,
 //!                 StreamError = easy::Error<Input::Item, Input::Range>
-<<<<<<< HEAD
-//!             >,
-//!             I::Item: PartialEq,
-//!             I::Range: PartialEq,
-=======
 //!             >
->>>>>>> dab460a1
 //!         ]
 //!         {
 //!             many1(letter()).and_then(|word: String| {
